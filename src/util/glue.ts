--- conflicted
+++ resolved
@@ -5,13 +5,8 @@
   GlueClient,
   Table,
 } from "@aws-sdk/client-glue";
-<<<<<<< HEAD
 import { CachedGlueTableMetadata, ETableType, ProjectionPattern } from "../types.js";
-import debug from "debug";
-=======
-import { CachedTableMetadata, ETableType, ProjectionPattern } from "../types.js";
 import { debug } from "./debug.js";
->>>>>>> 05cecfcc
 
 const log = debug("glue-api");
 
